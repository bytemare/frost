--- conflicted
+++ resolved
@@ -13,6 +13,7 @@
 	group "github.com/bytemare/crypto"
 	"github.com/bytemare/hash"
 	secretsharing "github.com/bytemare/secret-sharing"
+	"math/big"
 
 	"github.com/bytemare/frost/internal"
 )
@@ -38,52 +39,24 @@
 
 	ed25519ContextString      = "FROST-ED25519-SHA512-v11"
 	ristretto255ContextString = "FROST-RISTRETTO255-SHA512-v11"
-	ed448ContextString        = "FROST-ED448-SHAKE256-v11"
 	p256ContextString         = "FROST-P256-SHA256-v11"
 	secp256k1ContextString    = "FROST-secp256k1-SHA256-v11"
-<<<<<<< HEAD
-=======
 
 	/*
 
 		ed448ContextString        = "FROST-ED448-SHAKE256-v11"
 	*/
->>>>>>> 3fb825b6
 )
 
 // Available returns whether the selected ciphersuite is available.
 func (c Ciphersuite) Available() bool {
 	switch c {
-<<<<<<< HEAD
-	case Ed25519, Ristretto255, P256:
-		return true
-	case ed448, secp256k1:
-=======
 	case Ed25519, Ristretto255, P256, Secp256k1:
 		return true
 	case ed448:
->>>>>>> 3fb825b6
 		return false
 	default:
 		return false
-	}
-}
-
-// String implements the Stringer interface; returns the ciphersuite context string.
-func (c Ciphersuite) String() string {
-	switch c {
-	case Ed25519:
-		return ed25519ContextString
-	case Ristretto255:
-		return ristretto255ContextString
-	case ed448:
-		return ed448ContextString
-	case P256:
-		return p256ContextString
-	case secp256k1:
-		return secp256k1ContextString
-	default:
-		panic(internal.ErrInvalidCiphersuite)
 	}
 }
 
@@ -97,10 +70,6 @@
 	case Ed25519:
 		return &Configuration{
 			GroupPublicKey: nil,
-<<<<<<< HEAD
-			ContextString:  nil,
-=======
->>>>>>> 3fb825b6
 			Ciphersuite: internal.Ciphersuite{
 				ContextString: []byte(ed25519ContextString),
 				Hash:          hash.SHA512,
@@ -125,9 +94,6 @@
 				ContextString: []byte(p256ContextString),
 			},
 		}
-<<<<<<< HEAD
-	case ed448, secp256k1:
-=======
 	case Secp256k1:
 		return &Configuration{
 			GroupPublicKey: nil,
@@ -138,7 +104,6 @@
 			},
 		}
 	case ed448:
->>>>>>> 3fb825b6
 		return nil
 	default:
 		return nil
@@ -149,6 +114,23 @@
 type Configuration struct {
 	GroupPublicKey *group.Element
 	Ciphersuite    internal.Ciphersuite
+}
+
+func (c Configuration) IDFromInt(id int) (*group.Scalar, error) {
+	s := c.Ciphersuite.Group.NewScalar()
+
+	switch id {
+	case 0:
+		s.Zero()
+	case 1:
+		s.One()
+	default:
+		if err := s.SetInt(big.NewInt(int64(id))); err != nil {
+			return nil, err
+		}
+	}
+
+	return s, nil
 }
 
 // Participant returns a new participant of the protocol instantiated from the configuration an input.
@@ -222,8 +204,8 @@
 	return publicPoint
 }
 
-// Verify allows verification of a participant's secret share given a VSS commitment to the secret polynomial.
-func Verify(g group.Group, share *secretsharing.KeyShare, coms secretsharing.Commitment) bool {
+// VerifyVSS allows verification of a participant's secret share given a VSS commitment to the secret polynomial.
+func VerifyVSS(g group.Group, share *secretsharing.KeyShare, coms secretsharing.Commitment) bool {
 	pk := g.Base().Multiply(share.SecretKey)
 	return secretsharing.Verify(g, share.Identifier, pk, coms)
 }