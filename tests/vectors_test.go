// SPDX-License-Identifier: MIT
//
// Copyright (C) 2023 Daniel Bourdrez. All Rights Reserved.
//
// This source code is licensed under the MIT license found in the
// LICENSE file in the root directory of this source tree or at
// https://spdx.org/licenses/MIT.html

package frost_test

import (
	"bytes"
	"encoding/hex"
	"encoding/json"
	"fmt"
	"os"
	"path/filepath"
	"testing"

	group "github.com/bytemare/crypto"
	secretsharing "github.com/bytemare/secret-sharing"

	"github.com/bytemare/frost"
	"github.com/bytemare/frost/internal"
<<<<<<< HEAD
	"github.com/bytemare/frost/internal/schnorr"
	"github.com/bytemare/frost/internal/shamir"
=======
>>>>>>> 3fb825b6
)

func (v test) test(t *testing.T) {
	g := v.Config.Ciphersuite.Group

	coeffs := v.Inputs.SharePolynomialCoefficients

	privateKeyShares, dealerGroupPubKey, secretsharingCommitment, err := frost.TrustedDealerKeygen(
		g,
		v.Inputs.GroupSecretKey,
		v.Config.MaxParticipants,
		v.Config.MinParticipants,
		coeffs...)
	if err != nil {
		t.Fatal(err)
	}

	if len(secretsharingCommitment) != v.Config.MinParticipants {
		t.Fatalf("%d / %d", len(secretsharingCommitment), v.Config.MinParticipants)
	}

	// Check whether key shares are the same
	cpt := len(privateKeyShares)
	for _, p := range privateKeyShares {
		for _, p2 := range v.Inputs.Participants {
			if p2.Identifier.Equal(p.Identifier) == 1 {
				cpt--
			}
		}
	}

	if cpt != 0 {
		t.Fatal("Some key shares do not match.")
	}

<<<<<<< HEAD
	// Test recovery the full secret signing key
	recoveredKey := shamir.Combine(g, privateKeyShares, v.Config.MinParticipants)
=======
	recoveredKey, err := secretsharing.Combine(g, uint(v.Config.MinParticipants), privateKeyShares)
	if err != nil {
		t.Fatal(err)
	}

>>>>>>> 3fb825b6
	if recoveredKey.Equal(v.Inputs.GroupSecretKey) != 1 {
		t.Fatal()
	}

	groupPublicKey, participantPublicKey := frost.DeriveGroupInfo(g, v.Config.MaxParticipants, secretsharingCommitment)
	if len(participantPublicKey) != v.Config.MaxParticipants {
		t.Fatal()
	}

	if groupPublicKey.Equal(dealerGroupPubKey) != 1 {
		t.Fatal()
	}

	for i, shareI := range privateKeyShares {
		if !frost.Verify(g, shareI, secretsharingCommitment) {
			t.Fatal(i)
		}
	}

	// Create participants
	participants := make(ParticipantList, len(privateKeyShares))
	conf := v.Config.Ciphersuite.Configuration()
	conf.GroupPublicKey = groupPublicKey
	for i, pks := range privateKeyShares {
<<<<<<< HEAD
		participants[i] = conf.Participant(pks.Identifier, pks.SecretKey)
=======
		participants[i] = &frost.Participant{
			ParticipantInfo: frost.ParticipantInfo{
				KeyShare: pks,
				Lambda:   nil,
			},
			Nonce:         [2]*group.Scalar{},
			Configuration: *v.Config.Configuration,
		}
		participants[i].Configuration.GroupPublicKey = groupPublicKey
>>>>>>> 3fb825b6
	}

	// Round One: Commitment
	commitmentList := make(internal.CommitmentList, len(v.RoundOneOutputs.Outputs))
	for i, pid := range v.RoundOneOutputs.Outputs {
		p := participants.Get(pid.ID)
		if p == nil {
			t.Fatal(i)
		}

		var pv *participant
		for _, pp := range v.RoundOneOutputs.Outputs {
			if pp.ID.Equal(pid.ID) == 1 {
				pv = pp
			}
		}
		if pv == nil {
			t.Fatal(i)
		}

		p.HidingRandom = pv.HidingNonceRandomness
		p.BindingRandom = pv.BindingNonceRandomness

		commitment := p.Commit()

		if p.Nonce[0].Equal(pv.HidingNonce) != 1 {
			t.Fatalf(
				"invalid value\nwant: %v\ngot : %v\n",
				hex.EncodeToString(pv.HidingNonce.Encode()),
				hex.EncodeToString(p.Nonce[0].Encode()),
			)
		}
		if p.Nonce[1].Equal(pv.BindingNonce) != 1 {
			t.Fatal(i)
		}
		if commitment.HidingNonce.Equal(pv.HidingNonceCommitment) != 1 {
			t.Fatal(i)
		}
		if commitment.BindingNonce.Equal(pv.BindingNonceCommitment) != 1 {
			t.Fatal(i)
		}

		commitmentList[i] = commitment
	}

	_, rhoInputs := commitmentList.ComputeBindingFactors(
<<<<<<< HEAD
		conf.Ciphersuite,
=======
		v.Config.Ciphersuite,
>>>>>>> 3fb825b6
		v.Inputs.Message,
	)
	for i, rho := range rhoInputs {
		if !bytes.Equal(rho, v.RoundOneOutputs.Outputs[i].BindingFactorInput) {
			t.Fatal()
		}
	}

	// Round two: sign
	sigShares := make([]*group.Scalar, len(v.RoundTwoOutputs.Outputs))
	for i, pid := range v.RoundTwoOutputs.Outputs {
		p := participants.Get(pid.Identifier)
		if p == nil {
			t.Fatal(i)
		}

		sigShares[i], err = p.Sign(v.Inputs.Message, commitmentList)
		if err != nil {
			t.Fatal(err)
		}
	}

	for i, ks := range v.RoundTwoOutputs.Outputs {
		if ks.SigShare.Equal(sigShares[i]) != 1 {
			t.Fatalf(
				"Expected equality in SigShares\n\twant: %v\n\tgot : %v",
				hex.EncodeToString(ks.SigShare.Encode()),
				hex.EncodeToString(sigShares[i].Encode()),
			)
		}
	}

	// Aggregate
	sig := participants[1].Aggregate(commitmentList, v.Inputs.Message, sigShares)
	if !bytes.Equal(sig.Encode(), v.FinalOutput) {
		t.Fatal()
	}

	// Sanity Check
	if !schnorr.Verify(conf.Ciphersuite, v.Inputs.Message, sig, groupPublicKey) {
		t.Fatal()
	}
}

func loadFrostVectors(t *testing.T, filepath string) (*test, error) {
	contents, err := os.ReadFile(filepath)
	if err != nil {
		return nil, err
	}

	var v *testVector
	errJSON := json.Unmarshal(contents, &v)
	if errJSON != nil {
		return nil, errJSON
	}

	tst := v.decode(t)

	return tst, nil
}

func TestFrostVectors(t *testing.T) {
	vectorFiles := "vectors"

	if err := filepath.Walk(vectorFiles,
		func(file string, info os.FileInfo, err error) error {
			if err != nil {
				return err
			}

			if info.IsDir() {
				return nil
			}

			v, err := loadFrostVectors(t, file)
			if err != nil || v == nil {
				t.Fatal(err)
			}

<<<<<<< HEAD
			t.Run(fmt.Sprintf("%s", v.Config.Name), v.test)
=======
			t.Run(fmt.Sprintf("%s - %s", v.Config.Name, v.Config.Ciphersuite.Group), v.test)
>>>>>>> 3fb825b6

			return nil
		}); err != nil {
		t.Fatalf("error opening vector files: %v", err)
	}
}<|MERGE_RESOLUTION|>--- conflicted
+++ resolved
@@ -10,23 +10,17 @@
 
 import (
 	"bytes"
-	"encoding/hex"
 	"encoding/json"
 	"fmt"
 	"os"
 	"path/filepath"
 	"testing"
 
-	group "github.com/bytemare/crypto"
 	secretsharing "github.com/bytemare/secret-sharing"
 
 	"github.com/bytemare/frost"
 	"github.com/bytemare/frost/internal"
-<<<<<<< HEAD
 	"github.com/bytemare/frost/internal/schnorr"
-	"github.com/bytemare/frost/internal/shamir"
-=======
->>>>>>> 3fb825b6
 )
 
 func (v test) test(t *testing.T) {
@@ -45,7 +39,8 @@
 	}
 
 	if len(secretsharingCommitment) != v.Config.MinParticipants {
-		t.Fatalf("%d / %d", len(secretsharingCommitment), v.Config.MinParticipants)
+		t.Fatalf(
+			"%d / %d", len(secretsharingCommitment), v.Config.MinParticipants)
 	}
 
 	// Check whether key shares are the same
@@ -62,16 +57,12 @@
 		t.Fatal("Some key shares do not match.")
 	}
 
-<<<<<<< HEAD
-	// Test recovery the full secret signing key
-	recoveredKey := shamir.Combine(g, privateKeyShares, v.Config.MinParticipants)
-=======
+	// Test recovery of the full secret signing key.
 	recoveredKey, err := secretsharing.Combine(g, uint(v.Config.MinParticipants), privateKeyShares)
 	if err != nil {
 		t.Fatal(err)
 	}
 
->>>>>>> 3fb825b6
 	if recoveredKey.Equal(v.Inputs.GroupSecretKey) != 1 {
 		t.Fatal()
 	}
@@ -86,29 +77,17 @@
 	}
 
 	for i, shareI := range privateKeyShares {
-		if !frost.Verify(g, shareI, secretsharingCommitment) {
+		if !frost.VerifyVSS(g, shareI, secretsharingCommitment) {
 			t.Fatal(i)
 		}
 	}
 
 	// Create participants
 	participants := make(ParticipantList, len(privateKeyShares))
-	conf := v.Config.Ciphersuite.Configuration()
+	conf := v.Config
 	conf.GroupPublicKey = groupPublicKey
 	for i, pks := range privateKeyShares {
-<<<<<<< HEAD
 		participants[i] = conf.Participant(pks.Identifier, pks.SecretKey)
-=======
-		participants[i] = &frost.Participant{
-			ParticipantInfo: frost.ParticipantInfo{
-				KeyShare: pks,
-				Lambda:   nil,
-			},
-			Nonce:         [2]*group.Scalar{},
-			Configuration: *v.Config.Configuration,
-		}
-		participants[i].Configuration.GroupPublicKey = groupPublicKey
->>>>>>> 3fb825b6
 	}
 
 	// Round One: Commitment
@@ -135,11 +114,7 @@
 		commitment := p.Commit()
 
 		if p.Nonce[0].Equal(pv.HidingNonce) != 1 {
-			t.Fatalf(
-				"invalid value\nwant: %v\ngot : %v\n",
-				hex.EncodeToString(pv.HidingNonce.Encode()),
-				hex.EncodeToString(p.Nonce[0].Encode()),
-			)
+			t.Fatal(i)
 		}
 		if p.Nonce[1].Equal(pv.BindingNonce) != 1 {
 			t.Fatal(i)
@@ -154,22 +129,18 @@
 		commitmentList[i] = commitment
 	}
 
-	_, rhoInputs := commitmentList.ComputeBindingFactors(
-<<<<<<< HEAD
-		conf.Ciphersuite,
-=======
-		v.Config.Ciphersuite,
->>>>>>> 3fb825b6
-		v.Inputs.Message,
-	)
-	for i, rho := range rhoInputs {
-		if !bytes.Equal(rho, v.RoundOneOutputs.Outputs[i].BindingFactorInput) {
-			t.Fatal()
-		}
-	}
+	//_, rhoInputs := commitmentList.ComputeBindingFactors(
+	//	v.Config.Ciphersuite,
+	//	v.Inputs.Message,
+	//)
+	//for i, rho := range rhoInputs {
+	//	if !bytes.Equal(rho, v.RoundOneOutputs.Outputs[i].BindingFactorInput) {
+	//		t.Fatal()
+	//	}
+	//}
 
 	// Round two: sign
-	sigShares := make([]*group.Scalar, len(v.RoundTwoOutputs.Outputs))
+	sigShares := make([]*frost.SignatureShare, len(v.RoundTwoOutputs.Outputs))
 	for i, pid := range v.RoundTwoOutputs.Outputs {
 		p := participants.Get(pid.Identifier)
 		if p == nil {
@@ -183,12 +154,8 @@
 	}
 
 	for i, ks := range v.RoundTwoOutputs.Outputs {
-		if ks.SigShare.Equal(sigShares[i]) != 1 {
-			t.Fatalf(
-				"Expected equality in SigShares\n\twant: %v\n\tgot : %v",
-				hex.EncodeToString(ks.SigShare.Encode()),
-				hex.EncodeToString(sigShares[i].Encode()),
-			)
+		if ks.SecretKey.Equal(sigShares[i].SignatureShare) != 1 {
+			t.Fatal(i)
 		}
 	}
 
@@ -239,11 +206,7 @@
 				t.Fatal(err)
 			}
 
-<<<<<<< HEAD
 			t.Run(fmt.Sprintf("%s", v.Config.Name), v.test)
-=======
-			t.Run(fmt.Sprintf("%s - %s", v.Config.Name, v.Config.Ciphersuite.Group), v.test)
->>>>>>> 3fb825b6
 
 			return nil
 		}); err != nil {
