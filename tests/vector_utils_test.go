// SPDX-License-Identifier: MIT
//
// Copyright (C) 2023 Daniel Bourdrez. All Rights Reserved.
//
// This source code is licensed under the MIT license found in the
// LICENSE file in the root directory of this source tree or at
// https://spdx.org/licenses/MIT.html

package frost_test

import (
	"strconv"
	"testing"

	group "github.com/bytemare/crypto"
	"github.com/bytemare/hash"

	"github.com/bytemare/frost"
	"github.com/bytemare/frost/internal"
	"github.com/bytemare/frost/internal/shamir"
)

<<<<<<< HEAD
=======
type ParticipantList []*frost.Participant

func (p ParticipantList) Get(id *group.Scalar) *frost.Participant {
	for _, i := range p {
		if i.ParticipantInfo.KeyShare.Identifier.Equal(id) == 1 {
			return i
		}
	}

	return nil
}

type testVectorConfig struct {
	MaxParticipants string `json:"MAX_PARTICIPANTS"`
	NumParticipants string `json:"NUM_PARTICIPANTS"`
	MinParticipants string `json:"MIN_PARTICIPANTS"`
	Name            string `json:"name"`
	Group           string `json:"group"`
	Hash            string `json:"hash"`
}

>>>>>>> b40661e4
func stringToInt(t *testing.T, s string) int {
	i, err := strconv.ParseInt(s, 10, 32)
	if err != nil {
		t.Fatal(err)
	}

	return int(i)
}

func stringToGroup(t *testing.T, s string) group.Group {
	switch s {
	case "ristretto255":
		return group.Ristretto255Sha512
	default:
		t.Fatalf("group not supported: %s", s)
	}

	return 0
}

func stringToHash(t *testing.T, s string) hash.Hashing {
	switch s {
	case "SHA-512":
		return hash.SHA512
	default:
		t.Fatalf("hash not supported: %s", s)
	}

	return 0
}

func contextString(s string) []byte {
	switch s {
	case "ristretto255":
		return []byte("FROST-RISTRETTO255-SHA512-v11")
	default:
		return []byte("")
	}
}

func decodeScalar(t *testing.T, g group.Group, enc []byte) *group.Scalar {
	scalar := g.NewScalar()
	if err := scalar.Decode(enc); err != nil {
		t.Fatal(err)
	}

	return scalar
}

func decodeElement(t *testing.T, g group.Group, enc []byte) *group.Element {
	element := g.NewElement()
	if err := element.Decode(enc); err != nil {
		t.Fatal(err)
	}

	return element
}

<<<<<<< HEAD
func decodeParticipant(t *testing.T, g group.Group, tp *testParticipant) *participant {
=======
func (i testVectorInput) decode(t *testing.T, g group.Group) *testInput {
	input := &testInput{
		GroupSecretKey:              decodeScalar(t, g, i.GroupSecretKey),
		GroupPublicKey:              decodeElement(t, g, i.GroupPublicKey),
		Message:                     i.Message,
		SharePolynomialCoefficients: make([]*group.Scalar, len(i.SharePolynomialCoefficients)),
		Participants:                make([]*shamir.KeyShare, 3),
	}

	for j, coeff := range i.SharePolynomialCoefficients {
		input.SharePolynomialCoefficients[j] = decodeScalar(t, g, coeff)
	}

	input.Participants[0] = &shamir.KeyShare{
		Identifier: internal.IntegerToScalar(g, 1),
		SecretKey:  decodeScalar(t, g, i.Participants.Num1.ParticipantShare),
	}
	input.Participants[1] = &shamir.KeyShare{
		Identifier: internal.IntegerToScalar(g, 2),
		SecretKey:  decodeScalar(t, g, i.Participants.Num2.ParticipantShare),
	}
	input.Participants[2] = &shamir.KeyShare{
		Identifier: internal.IntegerToScalar(g, 3),
		SecretKey:  decodeScalar(t, g, i.Participants.Num3.ParticipantShare),
	}

	return input
}

type testInput struct {
	GroupSecretKey              *group.Scalar
	GroupPublicKey              *group.Element
	Message                     []byte
	SharePolynomialCoefficients []*group.Scalar
	Participants                []*shamir.KeyShare
}

type testParticipant struct {
	HidingNonceRandomness  ByteToHex `json:"hiding_nonce_randomness"`
	BindingNonceRandomness ByteToHex `json:"binding_nonce_randomness"`
	HidingNonce            ByteToHex `json:"hiding_nonce"`
	BindingNonce           ByteToHex `json:"binding_nonce"`
	HidingNonceCommitment  ByteToHex `json:"hiding_nonce_commitment"`
	BindingNonceCommitment ByteToHex `json:"binding_nonce_commitment"`
	BindingFactorInput     ByteToHex `json:"binding_factor_input"`
	BindingFactor          ByteToHex `json:"binding_factor"`
}

func decodeParticipant(t *testing.T, g group.Group, id int, tp *testParticipant) *participant {
>>>>>>> b40661e4
	return &participant{
		ID:                     internal.IntegerToScalar(g, tp.Identifier),
		HidingNonceRandomness:  tp.HidingNonceRandomness,
		BindingNonceRandomness: tp.BindingNonceRandomness,
		HidingNonce:            decodeScalar(t, g, tp.HidingNonce),
		BindingNonce:           decodeScalar(t, g, tp.BindingNonce),
		HidingNonceCommitment:  decodeElement(t, g, tp.HidingNonceCommitment),
		BindingNonceCommitment: decodeElement(t, g, tp.BindingNonceCommitment),
		BindingFactorInput:     tp.BindingFactorInput,
		BindingFactor:          decodeScalar(t, g, tp.BindingFactor),
	}
}

func (c testVectorConfig) decode(t *testing.T) *testConfig {
	return &testConfig{
		MaxParticipants: stringToInt(t, c.MaxParticipants),
		NumParticipants: stringToInt(t, c.NumParticipants),
		MinParticipants: stringToInt(t, c.MinParticipants),
		Name:            c.Name,
		Group:           stringToGroup(t, c.Group),
		Hash:            stringToHash(t, c.Hash),
		ContextString:   contextString(c.Group),
	}
}

func (i testVectorInput) decode(t *testing.T, g group.Group) *testInput {
	input := &testInput{
		ParticipantList:             make([]*group.Scalar, len(i.ParticipantList)),
		GroupSecretKey:              decodeScalar(t, g, i.GroupSecretKey),
		GroupPublicKey:              decodeElement(t, g, i.GroupPublicKey),
		Message:                     i.Message,
		SharePolynomialCoefficients: make([]*group.Scalar, len(i.SharePolynomialCoefficients)),
		Participants:                make([]*shamir.Share, len(i.ParticipantShares)),
	}

	for j, id := range i.ParticipantList {
		input.ParticipantList[j] = internal.IntegerToScalar(g, id)
	}

	for j, coeff := range i.SharePolynomialCoefficients {
		input.SharePolynomialCoefficients[j] = decodeScalar(t, g, coeff)
	}

	for j, p := range i.ParticipantShares {
		input.Participants[j] = &shamir.Share{
			ID:        internal.IntegerToScalar(g, p.Identifier),
			SecretKey: decodeScalar(t, g, p.ParticipantShare),
		}
	}

	return input
}

func (o testVectorRoundOneOutputs) decode(t *testing.T, g group.Group) *testRoundOneOutputs {
	r := &testRoundOneOutputs{
		Outputs: make([]*participant, len(o.Outputs)),
	}

	for i, p := range o.Outputs {
		r.Outputs[i] = decodeParticipant(t, g, &p)
	}

	return r
}

func (o testVectorRoundTwoOutputs) decode(t *testing.T, g group.Group) *testRoundTwoOutputs {
	r := &testRoundTwoOutputs{
<<<<<<< HEAD
		Outputs: make([]*shamir.Share, len(o.Outputs)),
	}

	for i, p := range o.Outputs {
		r.Outputs[i] = &shamir.Share{
			ID:        internal.IntegerToScalar(g, p.Identifier),
			SecretKey: decodeScalar(t, g, p.SigShare),
		}
=======
		make([]*group.Scalar, len(ids)),
		make([]*shamir.KeyShare, len(ids)),
	}

	for i, id := range ids {
		r.ParticipantList[i] = internal.IntegerToScalar(g, id)
	}

	r.Participants[0] = &shamir.KeyShare{
		Identifier: internal.IntegerToScalar(g, 1),
		SecretKey:  decodeScalar(t, g, o.Participants.Num1.SigShare),
	}
	r.Participants[1] = &shamir.KeyShare{
		Identifier: internal.IntegerToScalar(g, 3),
		SecretKey:  decodeScalar(t, g, o.Participants.Num3.SigShare),
>>>>>>> b40661e4
	}

	return r
}

<<<<<<< HEAD
=======
type testRoundTwoOutputs struct {
	ParticipantList []*group.Scalar
	Participants    []*shamir.KeyShare
}

type testVector struct {
	Config          *testVectorConfig          `json:"config"`
	Inputs          *testVectorInput           `json:"inputs"`
	RoundOneOutputs *testVectorRoundOneOutputs `json:"round_one_outputs"`
	RoundTwoOutputs *testVectorRoundTwoOutputs `json:"round_two_outputs"`
	FinalOutput     struct {
		Sig ByteToHex `json:"sig"`
	} `json:"final_output"`
}

>>>>>>> b40661e4
func (v testVector) decode(t *testing.T) *test {
	conf := v.Config.decode(t)
	return &test{
		Config:          conf,
		Inputs:          v.Inputs.decode(t, conf.Group),
		RoundOneOutputs: v.RoundOneOutputs.decode(t, conf.Group),
		RoundTwoOutputs: v.RoundTwoOutputs.decode(t, conf.Group),
		FinalOutput:     v.FinalOutput.Sig,
	}
}<|MERGE_RESOLUTION|>--- conflicted
+++ resolved
@@ -20,8 +20,6 @@
 	"github.com/bytemare/frost/internal/shamir"
 )
 
-<<<<<<< HEAD
-=======
 type ParticipantList []*frost.Participant
 
 func (p ParticipantList) Get(id *group.Scalar) *frost.Participant {
@@ -34,16 +32,6 @@
 	return nil
 }
 
-type testVectorConfig struct {
-	MaxParticipants string `json:"MAX_PARTICIPANTS"`
-	NumParticipants string `json:"NUM_PARTICIPANTS"`
-	MinParticipants string `json:"MIN_PARTICIPANTS"`
-	Name            string `json:"name"`
-	Group           string `json:"group"`
-	Hash            string `json:"hash"`
-}
-
->>>>>>> b40661e4
 func stringToInt(t *testing.T, s string) int {
 	i, err := strconv.ParseInt(s, 10, 32)
 	if err != nil {
@@ -53,10 +41,25 @@
 	return int(i)
 }
 
+func stringToCiphersuite(t *testing.T, s string) frost.Ciphersuite {
+	switch s {
+	case "FROST(ristretto255, SHA-512)":
+		return frost.Ristretto255
+	case "FROST(p256, SHA-256)":
+		return frost.P256
+	default:
+		t.Fatalf("group not supported: %s", s)
+	}
+
+	return 0
+}
+
 func stringToGroup(t *testing.T, s string) group.Group {
 	switch s {
 	case "ristretto255":
 		return group.Ristretto255Sha512
+	case "p256":
+		return group.P256Sha256
 	default:
 		t.Fatalf("group not supported: %s", s)
 	}
@@ -68,6 +71,8 @@
 	switch s {
 	case "SHA-512":
 		return hash.SHA512
+	case "SHA-256":
+		return hash.SHA256
 	default:
 		t.Fatalf("hash not supported: %s", s)
 	}
@@ -102,59 +107,7 @@
 	return element
 }
 
-<<<<<<< HEAD
 func decodeParticipant(t *testing.T, g group.Group, tp *testParticipant) *participant {
-=======
-func (i testVectorInput) decode(t *testing.T, g group.Group) *testInput {
-	input := &testInput{
-		GroupSecretKey:              decodeScalar(t, g, i.GroupSecretKey),
-		GroupPublicKey:              decodeElement(t, g, i.GroupPublicKey),
-		Message:                     i.Message,
-		SharePolynomialCoefficients: make([]*group.Scalar, len(i.SharePolynomialCoefficients)),
-		Participants:                make([]*shamir.KeyShare, 3),
-	}
-
-	for j, coeff := range i.SharePolynomialCoefficients {
-		input.SharePolynomialCoefficients[j] = decodeScalar(t, g, coeff)
-	}
-
-	input.Participants[0] = &shamir.KeyShare{
-		Identifier: internal.IntegerToScalar(g, 1),
-		SecretKey:  decodeScalar(t, g, i.Participants.Num1.ParticipantShare),
-	}
-	input.Participants[1] = &shamir.KeyShare{
-		Identifier: internal.IntegerToScalar(g, 2),
-		SecretKey:  decodeScalar(t, g, i.Participants.Num2.ParticipantShare),
-	}
-	input.Participants[2] = &shamir.KeyShare{
-		Identifier: internal.IntegerToScalar(g, 3),
-		SecretKey:  decodeScalar(t, g, i.Participants.Num3.ParticipantShare),
-	}
-
-	return input
-}
-
-type testInput struct {
-	GroupSecretKey              *group.Scalar
-	GroupPublicKey              *group.Element
-	Message                     []byte
-	SharePolynomialCoefficients []*group.Scalar
-	Participants                []*shamir.KeyShare
-}
-
-type testParticipant struct {
-	HidingNonceRandomness  ByteToHex `json:"hiding_nonce_randomness"`
-	BindingNonceRandomness ByteToHex `json:"binding_nonce_randomness"`
-	HidingNonce            ByteToHex `json:"hiding_nonce"`
-	BindingNonce           ByteToHex `json:"binding_nonce"`
-	HidingNonceCommitment  ByteToHex `json:"hiding_nonce_commitment"`
-	BindingNonceCommitment ByteToHex `json:"binding_nonce_commitment"`
-	BindingFactorInput     ByteToHex `json:"binding_factor_input"`
-	BindingFactor          ByteToHex `json:"binding_factor"`
-}
-
-func decodeParticipant(t *testing.T, g group.Group, id int, tp *testParticipant) *participant {
->>>>>>> b40661e4
 	return &participant{
 		ID:                     internal.IntegerToScalar(g, tp.Identifier),
 		HidingNonceRandomness:  tp.HidingNonceRandomness,
@@ -174,6 +127,7 @@
 		NumParticipants: stringToInt(t, c.NumParticipants),
 		MinParticipants: stringToInt(t, c.MinParticipants),
 		Name:            c.Name,
+		Ciphersuite:     stringToCiphersuite(t, c.Name),
 		Group:           stringToGroup(t, c.Group),
 		Hash:            stringToHash(t, c.Hash),
 		ContextString:   contextString(c.Group),
@@ -187,7 +141,7 @@
 		GroupPublicKey:              decodeElement(t, g, i.GroupPublicKey),
 		Message:                     i.Message,
 		SharePolynomialCoefficients: make([]*group.Scalar, len(i.SharePolynomialCoefficients)),
-		Participants:                make([]*shamir.Share, len(i.ParticipantShares)),
+		Participants:                make([]*shamir.KeyShare, len(i.ParticipantShares)),
 	}
 
 	for j, id := range i.ParticipantList {
@@ -199,9 +153,9 @@
 	}
 
 	for j, p := range i.ParticipantShares {
-		input.Participants[j] = &shamir.Share{
-			ID:        internal.IntegerToScalar(g, p.Identifier),
-			SecretKey: decodeScalar(t, g, p.ParticipantShare),
+		input.Participants[j] = &shamir.KeyShare{
+			Identifier: internal.IntegerToScalar(g, p.Identifier),
+			SecretKey:  decodeScalar(t, g, p.ParticipantShare),
 		}
 	}
 
@@ -220,57 +174,26 @@
 	return r
 }
 
+type signatureShare struct {
+	Identifier *group.Scalar
+	SigShare   *group.Scalar
+}
+
 func (o testVectorRoundTwoOutputs) decode(t *testing.T, g group.Group) *testRoundTwoOutputs {
 	r := &testRoundTwoOutputs{
-<<<<<<< HEAD
-		Outputs: make([]*shamir.Share, len(o.Outputs)),
+		Outputs: make([]*signatureShare, len(o.Outputs)),
 	}
 
 	for i, p := range o.Outputs {
-		r.Outputs[i] = &shamir.Share{
-			ID:        internal.IntegerToScalar(g, p.Identifier),
-			SecretKey: decodeScalar(t, g, p.SigShare),
+		r.Outputs[i] = &signatureShare{
+			Identifier: internal.IntegerToScalar(g, p.Identifier),
+			SigShare:   decodeScalar(t, g, p.SigShare),
 		}
-=======
-		make([]*group.Scalar, len(ids)),
-		make([]*shamir.KeyShare, len(ids)),
-	}
-
-	for i, id := range ids {
-		r.ParticipantList[i] = internal.IntegerToScalar(g, id)
-	}
-
-	r.Participants[0] = &shamir.KeyShare{
-		Identifier: internal.IntegerToScalar(g, 1),
-		SecretKey:  decodeScalar(t, g, o.Participants.Num1.SigShare),
-	}
-	r.Participants[1] = &shamir.KeyShare{
-		Identifier: internal.IntegerToScalar(g, 3),
-		SecretKey:  decodeScalar(t, g, o.Participants.Num3.SigShare),
->>>>>>> b40661e4
 	}
 
 	return r
 }
 
-<<<<<<< HEAD
-=======
-type testRoundTwoOutputs struct {
-	ParticipantList []*group.Scalar
-	Participants    []*shamir.KeyShare
-}
-
-type testVector struct {
-	Config          *testVectorConfig          `json:"config"`
-	Inputs          *testVectorInput           `json:"inputs"`
-	RoundOneOutputs *testVectorRoundOneOutputs `json:"round_one_outputs"`
-	RoundTwoOutputs *testVectorRoundTwoOutputs `json:"round_two_outputs"`
-	FinalOutput     struct {
-		Sig ByteToHex `json:"sig"`
-	} `json:"final_output"`
-}
-
->>>>>>> b40661e4
 func (v testVector) decode(t *testing.T) *test {
 	conf := v.Config.decode(t)
 	return &test{
