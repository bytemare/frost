// SPDX-License-Identifier: MIT
//
// Copyright (C) 2023 Daniel Bourdrez. All Rights Reserved.
//
// This source code is licensed under the MIT license found in the
// LICENSE file in the root directory of this source tree or at
// https://spdx.org/licenses/MIT.html

package frost_test

import (
	"strconv"
	"testing"

	group "github.com/bytemare/crypto"
	secretsharing "github.com/bytemare/secret-sharing"

	"github.com/bytemare/frost"
	"github.com/bytemare/frost/internal"
)

type ParticipantList []*frost.Participant

func (p ParticipantList) Get(id *group.Scalar) *frost.Participant {
	for _, i := range p {
		if i.ParticipantInfo.KeyShare.Identifier.Equal(id) == 1 {
			return i
		}
	}

	return nil
}

func stringToInt(t *testing.T, s string) int {
	i, err := strconv.ParseInt(s, 10, 32)
	if err != nil {
		t.Fatal(err)
	}

	return int(i)
}

<<<<<<< HEAD
func stringToCiphersuite(t *testing.T, s string) frost.Ciphersuite {
	switch s {
	case "FROST(Ed25519, SHA-512)":
		return frost.Ed25519
	case "FROST(ristretto255, SHA-512)":
		return frost.Ristretto255
	case "FROST(P-256, SHA-256)":
		return frost.P256
	default:
		t.Fatalf("group not supported: %s", s)
	}

	return 0
}

func stringToGroup(t *testing.T, s string) group.Group {
	switch s {
	case "ed25519":
		return group.Edwards25519Sha512
	case "ristretto255":
		return group.Ristretto255Sha512
	case "P-256":
		return group.P256Sha256
=======
func configToConfiguration(t *testing.T, c *testVectorConfig) *frost.Configuration {
	switch c.Group {
	case "ed25519":
		return frost.Ed25519.Configuration()
	case "ristretto255":
		return frost.Ristretto255.Configuration()
	case "P-256":
		return frost.P256.Configuration()
	case "secp256k1":
		return frost.Secp256k1.Configuration()
>>>>>>> 3fb825b6
	default:
		t.Fatalf("group not supported: %s", c.Group)
	}

<<<<<<< HEAD
	return 0
}

func stringToHash(t *testing.T, s string) hash.Hashing {
	switch s {
	case "SHA-512":
		return hash.SHA512
	case "SHA-256":
		return hash.SHA256
	default:
		t.Fatalf("hash not supported: %s", s)
	}

	return 0
}

func contextString(s string) []byte {
	switch s {
	case "ristretto255":
		return []byte("FROST-RISTRETTO255-SHA512-v11")
	default:
		return []byte("")
	}
}

=======
	return nil
}

func (c testVectorConfig) decode(t *testing.T) *testConfig {
	return &testConfig{
		MaxParticipants: stringToInt(t, c.MaxParticipants),
		NumParticipants: stringToInt(t, c.NumParticipants),
		MinParticipants: stringToInt(t, c.MinParticipants),
		Name:            c.Name,
		Configuration:   configToConfiguration(t, &c),
	}
}

type testConfig struct {
	*frost.Configuration
	Name            string
	ContextString   []byte
	MaxParticipants int
	NumParticipants int
	MinParticipants int
}

type testVectorInput struct {
	GroupSecretKey              ByteToHex   `json:"group_secret_key"`
	GroupPublicKey              ByteToHex   `json:"group_public_key"`
	Message                     ByteToHex   `json:"message"`
	SharePolynomialCoefficients []ByteToHex `json:"share_polynomial_coefficients"`
	Participants                struct {
		Num1 struct {
			ParticipantShare ByteToHex `json:"participant_share"`
		} `json:"1"`
		Num2 struct {
			ParticipantShare ByteToHex `json:"participant_share"`
		} `json:"2"`
		Num3 struct {
			ParticipantShare ByteToHex `json:"participant_share"`
		} `json:"3"`
	} `json:"participants"`
}

>>>>>>> 3fb825b6
func decodeScalar(t *testing.T, g group.Group, enc []byte) *group.Scalar {
	scalar := g.NewScalar()
	if err := scalar.Decode(enc); err != nil {
		t.Fatal(err)
	}

	return scalar
}

func decodeElement(t *testing.T, g group.Group, enc []byte) *group.Element {
	element := g.NewElement()
	if err := element.Decode(enc); err != nil {
		t.Fatal(err)
	}

	return element
}

<<<<<<< HEAD
func decodeParticipant(t *testing.T, g group.Group, tp *testParticipant) *participant {
=======
func (i testVectorInput) decode(t *testing.T, g group.Group) *testInput {
	input := &testInput{
		GroupSecretKey:              decodeScalar(t, g, i.GroupSecretKey),
		GroupPublicKey:              decodeElement(t, g, i.GroupPublicKey),
		Message:                     i.Message,
		SharePolynomialCoefficients: make([]*group.Scalar, len(i.SharePolynomialCoefficients)),
		Participants:                make([]*secretsharing.KeyShare, 3),
	}

	for j, coeff := range i.SharePolynomialCoefficients {
		input.SharePolynomialCoefficients[j] = decodeScalar(t, g, coeff)
	}

	input.Participants[0] = &secretsharing.KeyShare{
		Identifier: internal.IntegerToScalar(g, 1),
		SecretKey:  decodeScalar(t, g, i.Participants.Num1.ParticipantShare),
	}
	input.Participants[1] = &secretsharing.KeyShare{
		Identifier: internal.IntegerToScalar(g, 2),
		SecretKey:  decodeScalar(t, g, i.Participants.Num2.ParticipantShare),
	}
	input.Participants[2] = &secretsharing.KeyShare{
		Identifier: internal.IntegerToScalar(g, 3),
		SecretKey:  decodeScalar(t, g, i.Participants.Num3.ParticipantShare),
	}

	return input
}

type testInput struct {
	GroupSecretKey              *group.Scalar
	GroupPublicKey              *group.Element
	Message                     []byte
	SharePolynomialCoefficients []*group.Scalar
	Participants                []*secretsharing.KeyShare
}

type testParticipant struct {
	HidingNonceRandomness  ByteToHex `json:"hiding_nonce_randomness"`
	BindingNonceRandomness ByteToHex `json:"binding_nonce_randomness"`
	HidingNonce            ByteToHex `json:"hiding_nonce"`
	BindingNonce           ByteToHex `json:"binding_nonce"`
	HidingNonceCommitment  ByteToHex `json:"hiding_nonce_commitment"`
	BindingNonceCommitment ByteToHex `json:"binding_nonce_commitment"`
	BindingFactorInput     ByteToHex `json:"binding_factor_input"`
	BindingFactor          ByteToHex `json:"binding_factor"`
}

func decodeParticipant(t *testing.T, g group.Group, id int, tp *testParticipant) *participant {
>>>>>>> 3fb825b6
	return &participant{
		ID:                     internal.IntegerToScalar(g, tp.Identifier),
		HidingNonceRandomness:  tp.HidingNonceRandomness,
		BindingNonceRandomness: tp.BindingNonceRandomness,
		HidingNonce:            decodeScalar(t, g, tp.HidingNonce),
		BindingNonce:           decodeScalar(t, g, tp.BindingNonce),
		HidingNonceCommitment:  decodeElement(t, g, tp.HidingNonceCommitment),
		BindingNonceCommitment: decodeElement(t, g, tp.BindingNonceCommitment),
		BindingFactorInput:     tp.BindingFactorInput,
		BindingFactor:          decodeScalar(t, g, tp.BindingFactor),
	}
}

func (c testVectorConfig) decode(t *testing.T) *testConfig {
	return &testConfig{
		MaxParticipants: stringToInt(t, c.MaxParticipants),
		NumParticipants: stringToInt(t, c.NumParticipants),
		MinParticipants: stringToInt(t, c.MinParticipants),
		Name:            c.Name,
		Ciphersuite:     stringToCiphersuite(t, c.Name),
		Group:           stringToGroup(t, c.Group),
		Hash:            stringToHash(t, c.Hash),
		ContextString:   contextString(c.Group),
	}
}

func (i testVectorInput) decode(t *testing.T, g group.Group) *testInput {
	input := &testInput{
		ParticipantList:             make([]*group.Scalar, len(i.ParticipantList)),
		GroupSecretKey:              decodeScalar(t, g, i.GroupSecretKey),
		GroupPublicKey:              decodeElement(t, g, i.GroupPublicKey),
		Message:                     i.Message,
		SharePolynomialCoefficients: make([]*group.Scalar, len(i.SharePolynomialCoefficients)),
		Participants:                make([]*shamir.KeyShare, len(i.ParticipantShares)),
	}

	for j, id := range i.ParticipantList {
		input.ParticipantList[j] = internal.IntegerToScalar(g, id)
	}

	for j, coeff := range i.SharePolynomialCoefficients {
		input.SharePolynomialCoefficients[j] = decodeScalar(t, g, coeff)
	}

	for j, p := range i.ParticipantShares {
		input.Participants[j] = &shamir.KeyShare{
			Identifier: internal.IntegerToScalar(g, p.Identifier),
			SecretKey:  decodeScalar(t, g, p.ParticipantShare),
		}
	}

	return input
}

func (o testVectorRoundOneOutputs) decode(t *testing.T, g group.Group) *testRoundOneOutputs {
	r := &testRoundOneOutputs{
		Outputs: make([]*participant, len(o.Outputs)),
	}

	for i, p := range o.Outputs {
		r.Outputs[i] = decodeParticipant(t, g, &p)
	}

	return r
}

type signatureShare struct {
	Identifier *group.Scalar
	SigShare   *group.Scalar
}

func (o testVectorRoundTwoOutputs) decode(t *testing.T, g group.Group) *testRoundTwoOutputs {
	r := &testRoundTwoOutputs{
<<<<<<< HEAD
		Outputs: make([]*signatureShare, len(o.Outputs)),
	}

	for i, p := range o.Outputs {
		r.Outputs[i] = &signatureShare{
			Identifier: internal.IntegerToScalar(g, p.Identifier),
			SigShare:   decodeScalar(t, g, p.SigShare),
		}
=======
		make([]*group.Scalar, len(ids)),
		make([]*secretsharing.KeyShare, len(ids)),
	}

	for i, id := range ids {
		r.ParticipantList[i] = internal.IntegerToScalar(g, id)
	}

	r.Participants[0] = &secretsharing.KeyShare{
		Identifier: internal.IntegerToScalar(g, 1),
		SecretKey:  decodeScalar(t, g, o.Participants.Num1.SigShare),
	}
	r.Participants[1] = &secretsharing.KeyShare{
		Identifier: internal.IntegerToScalar(g, 3),
		SecretKey:  decodeScalar(t, g, o.Participants.Num3.SigShare),
>>>>>>> 3fb825b6
	}

	return r
}

<<<<<<< HEAD
=======
type testRoundTwoOutputs struct {
	ParticipantList []*group.Scalar
	Participants    []*secretsharing.KeyShare
}

type testVector struct {
	Config          *testVectorConfig          `json:"config"`
	Inputs          *testVectorInput           `json:"inputs"`
	RoundOneOutputs *testVectorRoundOneOutputs `json:"round_one_outputs"`
	RoundTwoOutputs *testVectorRoundTwoOutputs `json:"round_two_outputs"`
	FinalOutput     struct {
		Sig ByteToHex `json:"sig"`
	} `json:"final_output"`
}

>>>>>>> 3fb825b6
func (v testVector) decode(t *testing.T) *test {
	conf := v.Config.decode(t)
	return &test{
		Config:          conf,
		Inputs:          v.Inputs.decode(t, conf.Ciphersuite.Group),
		RoundOneOutputs: v.RoundOneOutputs.decode(t, conf.Ciphersuite.Group),
		RoundTwoOutputs: v.RoundTwoOutputs.decode(t, conf.Ciphersuite.Group),
		FinalOutput:     v.FinalOutput.Sig,
	}
}<|MERGE_RESOLUTION|>--- conflicted
+++ resolved
@@ -9,7 +9,10 @@
 package frost_test
 
 import (
+	"encoding/hex"
+	"encoding/json"
 	"strconv"
+	"strings"
 	"testing"
 
 	group "github.com/bytemare/crypto"
@@ -40,31 +43,168 @@
 	return int(i)
 }
 
-<<<<<<< HEAD
-func stringToCiphersuite(t *testing.T, s string) frost.Ciphersuite {
-	switch s {
-	case "FROST(Ed25519, SHA-512)":
-		return frost.Ed25519
-	case "FROST(ristretto255, SHA-512)":
-		return frost.Ristretto255
-	case "FROST(P-256, SHA-256)":
-		return frost.P256
-	default:
-		t.Fatalf("group not supported: %s", s)
-	}
-
-	return 0
-}
-
-func stringToGroup(t *testing.T, s string) group.Group {
-	switch s {
-	case "ed25519":
-		return group.Edwards25519Sha512
-	case "ristretto255":
-		return group.Ristretto255Sha512
-	case "P-256":
-		return group.P256Sha256
-=======
+func decodeScalar(t *testing.T, g group.Group, enc []byte) *group.Scalar {
+	scalar := g.NewScalar()
+	if err := scalar.Decode(enc); err != nil {
+		t.Fatal(err)
+	}
+
+	return scalar
+}
+
+func decodeElement(t *testing.T, g group.Group, enc []byte) *group.Element {
+	element := g.NewElement()
+	if err := element.Decode(enc); err != nil {
+		t.Fatal(err)
+	}
+
+	return element
+}
+
+type ByteToHex []byte
+
+func (j ByteToHex) MarshalJSON() ([]byte, error) {
+	return json.Marshal(hex.EncodeToString(j))
+}
+
+func (j *ByteToHex) UnmarshalJSON(b []byte) error {
+	bs := strings.Trim(string(b), "\"")
+
+	dst, err := hex.DecodeString(bs)
+	if err != nil {
+		return err
+	}
+
+	*j = dst
+	return nil
+}
+
+/*
+	Test vectors as in the .json files
+*/
+
+type testVectorInput struct {
+	ParticipantList             []int                        `json:"participant_list"`
+	GroupSecretKey              ByteToHex                    `json:"group_secret_key"`
+	GroupPublicKey              ByteToHex                    `json:"group_public_key"`
+	Message                     ByteToHex                    `json:"message"`
+	SharePolynomialCoefficients []ByteToHex                  `json:"share_polynomial_coefficients"`
+	ParticipantShares           []testVectorParticipantShare `json:"participant_shares"`
+}
+
+type testVector struct {
+	Config          *testVectorConfig          `json:"config"`
+	Inputs          *testVectorInput           `json:"inputs"`
+	RoundOneOutputs *testVectorRoundOneOutputs `json:"round_one_outputs"`
+	RoundTwoOutputs *testVectorRoundTwoOutputs `json:"round_two_outputs"`
+	FinalOutput     struct {
+		Sig ByteToHex `json:"sig"`
+	} `json:"final_output"`
+}
+
+type testVectorConfig struct {
+	MaxParticipants string `json:"MAX_PARTICIPANTS"`
+	NumParticipants string `json:"NUM_PARTICIPANTS"`
+	MinParticipants string `json:"MIN_PARTICIPANTS"`
+	Name            string `json:"name"`
+	Group           string `json:"group"`
+	Hash            string `json:"hash"`
+}
+
+func (c testVectorConfig) decode(t *testing.T) *testConfig {
+	return &testConfig{
+		MaxParticipants: stringToInt(t, c.MaxParticipants),
+		NumParticipants: stringToInt(t, c.NumParticipants),
+		MinParticipants: stringToInt(t, c.MinParticipants),
+		Name:            c.Name,
+		Configuration:   configToConfiguration(t, &c),
+	}
+}
+
+type testVectorParticipantShare struct {
+	ParticipantShare ByteToHex `json:"participant_share"`
+	Identifier       int       `json:"identifier"`
+}
+
+type testParticipant struct {
+	HidingNonceRandomness  ByteToHex `json:"hiding_nonce_randomness"`
+	BindingNonceRandomness ByteToHex `json:"binding_nonce_randomness"`
+	HidingNonce            ByteToHex `json:"hiding_nonce"`
+	BindingNonce           ByteToHex `json:"binding_nonce"`
+	HidingNonceCommitment  ByteToHex `json:"hiding_nonce_commitment"`
+	BindingNonceCommitment ByteToHex `json:"binding_nonce_commitment"`
+	BindingFactorInput     ByteToHex `json:"binding_factor_input"`
+	BindingFactor          ByteToHex `json:"binding_factor"`
+	Identifier             int       `json:"identifier"`
+}
+
+type testVectorRoundOneOutputs struct {
+	Outputs []testParticipant `json:"outputs"`
+}
+
+type testVectorSigShares struct {
+	SigShare   ByteToHex `json:"sig_share"`
+	Identifier int       `json:"identifier"`
+}
+
+type testVectorRoundTwoOutputs struct {
+	Outputs []testVectorSigShares `json:"outputs"`
+}
+
+/*
+	Parsed and deserialized vectors
+*/
+
+type testConfig struct {
+	*frost.Configuration
+	Name            string
+	ContextString   []byte
+	MaxParticipants int
+	NumParticipants int
+	MinParticipants int
+}
+
+type testInput struct {
+	ParticipantList             []*group.Scalar
+	GroupSecretKey              *group.Scalar
+	GroupPublicKey              *group.Element
+	Message                     []byte
+	SharePolynomialCoefficients []*group.Scalar
+	Participants                []*secretsharing.KeyShare
+}
+
+type test struct {
+	Config          *testConfig
+	Inputs          *testInput
+	RoundOneOutputs *testRoundOneOutputs
+	RoundTwoOutputs *testRoundTwoOutputs
+	FinalOutput     []byte
+}
+
+type participant struct {
+	ID                     *group.Scalar
+	HidingNonce            *group.Scalar
+	BindingNonce           *group.Scalar
+	HidingNonceCommitment  *group.Element
+	BindingNonceCommitment *group.Element
+	BindingFactor          *group.Scalar
+	HidingNonceRandomness  []byte
+	BindingNonceRandomness []byte
+	BindingFactorInput     []byte
+}
+
+type testRoundOneOutputs struct {
+	Outputs []*participant
+}
+
+type testRoundTwoOutputs struct {
+	Outputs []*secretsharing.KeyShare
+}
+
+/*
+	Parsing and decoding functions.
+*/
+
 func configToConfiguration(t *testing.T, c *testVectorConfig) *frost.Configuration {
 	switch c.Group {
 	case "ed25519":
@@ -75,150 +215,14 @@
 		return frost.P256.Configuration()
 	case "secp256k1":
 		return frost.Secp256k1.Configuration()
->>>>>>> 3fb825b6
 	default:
 		t.Fatalf("group not supported: %s", c.Group)
 	}
 
-<<<<<<< HEAD
-	return 0
-}
-
-func stringToHash(t *testing.T, s string) hash.Hashing {
-	switch s {
-	case "SHA-512":
-		return hash.SHA512
-	case "SHA-256":
-		return hash.SHA256
-	default:
-		t.Fatalf("hash not supported: %s", s)
-	}
-
-	return 0
-}
-
-func contextString(s string) []byte {
-	switch s {
-	case "ristretto255":
-		return []byte("FROST-RISTRETTO255-SHA512-v11")
-	default:
-		return []byte("")
-	}
-}
-
-=======
 	return nil
 }
 
-func (c testVectorConfig) decode(t *testing.T) *testConfig {
-	return &testConfig{
-		MaxParticipants: stringToInt(t, c.MaxParticipants),
-		NumParticipants: stringToInt(t, c.NumParticipants),
-		MinParticipants: stringToInt(t, c.MinParticipants),
-		Name:            c.Name,
-		Configuration:   configToConfiguration(t, &c),
-	}
-}
-
-type testConfig struct {
-	*frost.Configuration
-	Name            string
-	ContextString   []byte
-	MaxParticipants int
-	NumParticipants int
-	MinParticipants int
-}
-
-type testVectorInput struct {
-	GroupSecretKey              ByteToHex   `json:"group_secret_key"`
-	GroupPublicKey              ByteToHex   `json:"group_public_key"`
-	Message                     ByteToHex   `json:"message"`
-	SharePolynomialCoefficients []ByteToHex `json:"share_polynomial_coefficients"`
-	Participants                struct {
-		Num1 struct {
-			ParticipantShare ByteToHex `json:"participant_share"`
-		} `json:"1"`
-		Num2 struct {
-			ParticipantShare ByteToHex `json:"participant_share"`
-		} `json:"2"`
-		Num3 struct {
-			ParticipantShare ByteToHex `json:"participant_share"`
-		} `json:"3"`
-	} `json:"participants"`
-}
-
->>>>>>> 3fb825b6
-func decodeScalar(t *testing.T, g group.Group, enc []byte) *group.Scalar {
-	scalar := g.NewScalar()
-	if err := scalar.Decode(enc); err != nil {
-		t.Fatal(err)
-	}
-
-	return scalar
-}
-
-func decodeElement(t *testing.T, g group.Group, enc []byte) *group.Element {
-	element := g.NewElement()
-	if err := element.Decode(enc); err != nil {
-		t.Fatal(err)
-	}
-
-	return element
-}
-
-<<<<<<< HEAD
 func decodeParticipant(t *testing.T, g group.Group, tp *testParticipant) *participant {
-=======
-func (i testVectorInput) decode(t *testing.T, g group.Group) *testInput {
-	input := &testInput{
-		GroupSecretKey:              decodeScalar(t, g, i.GroupSecretKey),
-		GroupPublicKey:              decodeElement(t, g, i.GroupPublicKey),
-		Message:                     i.Message,
-		SharePolynomialCoefficients: make([]*group.Scalar, len(i.SharePolynomialCoefficients)),
-		Participants:                make([]*secretsharing.KeyShare, 3),
-	}
-
-	for j, coeff := range i.SharePolynomialCoefficients {
-		input.SharePolynomialCoefficients[j] = decodeScalar(t, g, coeff)
-	}
-
-	input.Participants[0] = &secretsharing.KeyShare{
-		Identifier: internal.IntegerToScalar(g, 1),
-		SecretKey:  decodeScalar(t, g, i.Participants.Num1.ParticipantShare),
-	}
-	input.Participants[1] = &secretsharing.KeyShare{
-		Identifier: internal.IntegerToScalar(g, 2),
-		SecretKey:  decodeScalar(t, g, i.Participants.Num2.ParticipantShare),
-	}
-	input.Participants[2] = &secretsharing.KeyShare{
-		Identifier: internal.IntegerToScalar(g, 3),
-		SecretKey:  decodeScalar(t, g, i.Participants.Num3.ParticipantShare),
-	}
-
-	return input
-}
-
-type testInput struct {
-	GroupSecretKey              *group.Scalar
-	GroupPublicKey              *group.Element
-	Message                     []byte
-	SharePolynomialCoefficients []*group.Scalar
-	Participants                []*secretsharing.KeyShare
-}
-
-type testParticipant struct {
-	HidingNonceRandomness  ByteToHex `json:"hiding_nonce_randomness"`
-	BindingNonceRandomness ByteToHex `json:"binding_nonce_randomness"`
-	HidingNonce            ByteToHex `json:"hiding_nonce"`
-	BindingNonce           ByteToHex `json:"binding_nonce"`
-	HidingNonceCommitment  ByteToHex `json:"hiding_nonce_commitment"`
-	BindingNonceCommitment ByteToHex `json:"binding_nonce_commitment"`
-	BindingFactorInput     ByteToHex `json:"binding_factor_input"`
-	BindingFactor          ByteToHex `json:"binding_factor"`
-}
-
-func decodeParticipant(t *testing.T, g group.Group, id int, tp *testParticipant) *participant {
->>>>>>> 3fb825b6
 	return &participant{
 		ID:                     internal.IntegerToScalar(g, tp.Identifier),
 		HidingNonceRandomness:  tp.HidingNonceRandomness,
@@ -232,27 +236,14 @@
 	}
 }
 
-func (c testVectorConfig) decode(t *testing.T) *testConfig {
-	return &testConfig{
-		MaxParticipants: stringToInt(t, c.MaxParticipants),
-		NumParticipants: stringToInt(t, c.NumParticipants),
-		MinParticipants: stringToInt(t, c.MinParticipants),
-		Name:            c.Name,
-		Ciphersuite:     stringToCiphersuite(t, c.Name),
-		Group:           stringToGroup(t, c.Group),
-		Hash:            stringToHash(t, c.Hash),
-		ContextString:   contextString(c.Group),
-	}
-}
-
 func (i testVectorInput) decode(t *testing.T, g group.Group) *testInput {
 	input := &testInput{
-		ParticipantList:             make([]*group.Scalar, len(i.ParticipantList)),
 		GroupSecretKey:              decodeScalar(t, g, i.GroupSecretKey),
 		GroupPublicKey:              decodeElement(t, g, i.GroupPublicKey),
 		Message:                     i.Message,
 		SharePolynomialCoefficients: make([]*group.Scalar, len(i.SharePolynomialCoefficients)),
-		Participants:                make([]*shamir.KeyShare, len(i.ParticipantShares)),
+		Participants:                make([]*secretsharing.KeyShare, len(i.ParticipantShares)),
+		ParticipantList:             make([]*group.Scalar, len(i.ParticipantList)),
 	}
 
 	for j, id := range i.ParticipantList {
@@ -264,7 +255,7 @@
 	}
 
 	for j, p := range i.ParticipantShares {
-		input.Participants[j] = &shamir.KeyShare{
+		input.Participants[j] = &secretsharing.KeyShare{
 			Identifier: internal.IntegerToScalar(g, p.Identifier),
 			SecretKey:  decodeScalar(t, g, p.ParticipantShare),
 		}
@@ -285,62 +276,21 @@
 	return r
 }
 
-type signatureShare struct {
-	Identifier *group.Scalar
-	SigShare   *group.Scalar
-}
-
 func (o testVectorRoundTwoOutputs) decode(t *testing.T, g group.Group) *testRoundTwoOutputs {
 	r := &testRoundTwoOutputs{
-<<<<<<< HEAD
-		Outputs: make([]*signatureShare, len(o.Outputs)),
+		Outputs: make([]*secretsharing.KeyShare, len(o.Outputs)),
 	}
 
 	for i, p := range o.Outputs {
-		r.Outputs[i] = &signatureShare{
+		r.Outputs[i] = &secretsharing.KeyShare{
 			Identifier: internal.IntegerToScalar(g, p.Identifier),
-			SigShare:   decodeScalar(t, g, p.SigShare),
+			SecretKey:  decodeScalar(t, g, p.SigShare),
 		}
-=======
-		make([]*group.Scalar, len(ids)),
-		make([]*secretsharing.KeyShare, len(ids)),
-	}
-
-	for i, id := range ids {
-		r.ParticipantList[i] = internal.IntegerToScalar(g, id)
-	}
-
-	r.Participants[0] = &secretsharing.KeyShare{
-		Identifier: internal.IntegerToScalar(g, 1),
-		SecretKey:  decodeScalar(t, g, o.Participants.Num1.SigShare),
-	}
-	r.Participants[1] = &secretsharing.KeyShare{
-		Identifier: internal.IntegerToScalar(g, 3),
-		SecretKey:  decodeScalar(t, g, o.Participants.Num3.SigShare),
->>>>>>> 3fb825b6
 	}
 
 	return r
 }
 
-<<<<<<< HEAD
-=======
-type testRoundTwoOutputs struct {
-	ParticipantList []*group.Scalar
-	Participants    []*secretsharing.KeyShare
-}
-
-type testVector struct {
-	Config          *testVectorConfig          `json:"config"`
-	Inputs          *testVectorInput           `json:"inputs"`
-	RoundOneOutputs *testVectorRoundOneOutputs `json:"round_one_outputs"`
-	RoundTwoOutputs *testVectorRoundTwoOutputs `json:"round_two_outputs"`
-	FinalOutput     struct {
-		Sig ByteToHex `json:"sig"`
-	} `json:"final_output"`
-}
-
->>>>>>> 3fb825b6
 func (v testVector) decode(t *testing.T) *test {
 	conf := v.Config.decode(t)
 	return &test{
