--- conflicted
+++ resolved
@@ -13,9 +13,8 @@
 	cryptorand "crypto/rand"
 	"errors"
 	"fmt"
+	group "github.com/bytemare/crypto"
 	"math/big"
-
-	group "github.com/bytemare/crypto"
 )
 
 var (
@@ -25,11 +24,7 @@
 	// ErrInvalidCiphersuite indicates a non-supported ciphersuite is being used.
 	ErrInvalidCiphersuite = errors.New("ciphersuite not available")
 
-<<<<<<< HEAD
-	// ErrInvalidParticipantBackup indicates a participant's encoded backup is not valid.
-=======
 	// ErrInvalidParticipantBackup indicates the participant's encoded backup is not valid.
->>>>>>> 3fb825b6
 	ErrInvalidParticipantBackup = errors.New("invalid backup")
 )
 
