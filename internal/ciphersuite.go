// SPDX-License-Identifier: MIT
//
// Copyright (C) 2023 Daniel Bourdrez. All Rights Reserved.
//
// This source code is licensed under the MIT license found in the
// LICENSE file in the root directory of this source tree or at
// https://spdx.org/licenses/MIT.html

package internal

import (
<<<<<<< HEAD
	"math/big"

=======
>>>>>>> 3fb825b6
	"filippo.io/edwards25519"
	group "github.com/bytemare/crypto"
	"github.com/bytemare/hash"
	"github.com/gtank/ristretto255"
)

// Ciphersuite combines the group and hashing routines.
type Ciphersuite struct {
	ContextString []byte
	Hash          hash.Hashing
	Group         group.Group
}

<<<<<<< HEAD
// Ed25519ScalarFrom64Bytes reduces the input modulo the Ed25119 prime order, and returns a corresponding scalar.
func Ed25519ScalarFrom64Bytes(g group.Group, input []byte) *group.Scalar {
	var s *edwards25519.Scalar
	var err error

	if len(input) < 64 {
		wide := make([]byte, 64)
		copy(wide, input)
		input = wide
	}

	s, err = edwards25519.NewScalar().SetUniformBytes(input)
	if err != nil {
		panic(err)
	}

	scalar := g.NewScalar()
	if err := scalar.Decode(s.Bytes()); err != nil {
		panic(err)
	}

	return scalar
}

func (c Ciphersuite) hx(id byte, input, dst []byte) *group.Scalar {
	var sc []byte

	switch c.Group {
	case group.Edwards25519Sha512:
		var h []byte
		if id == 2 {
			h = c.Hash.Hash(input)
		} else {
			h = c.Hash.Hash(c.ContextString, dst, input)
		}

		return Ed25519ScalarFrom64Bytes(group.Edwards25519Sha512, h)
	case group.Ristretto255Sha512:
		h := c.Hash.Hash(c.ContextString, dst, input)
		sc = ristretto255.NewScalar().FromUniformBytes(h).Encode(nil)
	case group.P256Sha256: // NIST curves
		order, ok := new(big.Int).SetString(c.Group.Order(), 10)
		if !ok {
			panic(nil)
		}

		sc = hash2curve.HashToFieldXMD(c.Hash.GetCryptoID(),
			input,
			append(c.ContextString, dst...),
			1,
			1,
			48, order)[0].Bytes()

=======
func (c Ciphersuite) h1Ed25519(input []byte) *group.Scalar {
	h := c.Hash.Hash(input)

	s := edwards25519.NewScalar()
	if _, err := s.SetUniformBytes(h); err != nil {
		panic(err)
	}

	s2 := c.Group.NewScalar()
	if err := s2.Decode(s.Bytes()); err != nil {
		panic(err)
	}

	return s2
}

func (c Ciphersuite) hx(input, dst []byte) *group.Scalar {
	var sc *group.Scalar

	switch c.Group {
	case group.Edwards25519Sha512:
		sc = c.h1Ed25519(Concatenate(c.ContextString, dst, input))
	case group.Ristretto255Sha512:
		h := c.Hash.Hash(c.ContextString, dst, input)
		s := ristretto255.NewScalar().FromUniformBytes(h)

		sc = c.Group.NewScalar()
		if err := sc.Decode(s.Encode(nil)); err != nil {
			panic(err)
		}
	case group.P256Sha256, group.Secp256k1:
		sc = c.Group.HashToScalar(input, append(c.ContextString, dst...))
>>>>>>> 3fb825b6
	default:
		panic(ErrInvalidParameters)
	}

	return sc
}

// H1 hashes the input and proves the "rho" DST.
func (c Ciphersuite) H1(input []byte) *group.Scalar {
	return c.hx(1, input, []byte("rho"))
}

// H2 hashes the input and proves the "chal" DST.
func (c Ciphersuite) H2(input []byte) *group.Scalar {
<<<<<<< HEAD
	return c.hx(2, input, []byte("chal"))
=======
	if c.Group == group.Edwards25519Sha512 {
		// For compatibility with RFC8032 H2 doesn't use a domain separator.
		return c.h1Ed25519(input)
	}

	return c.hx(input, []byte("chal"))
>>>>>>> 3fb825b6
}

// H3 hashes the input and proves the "nonce" DST.
func (c Ciphersuite) H3(input []byte) *group.Scalar {
	return c.hx(3, input, []byte("nonce"))
}

// H4 hashes the input and proves the "msg" DST.
func (c Ciphersuite) H4(msg []byte) []byte {
	return c.Hash.Hash(c.ContextString, []byte("msg"), msg)
}

// H5 hashes the input and proves the "com" DST.
func (c Ciphersuite) H5(msg []byte) []byte {
	return c.Hash.Hash(c.ContextString, []byte("com"), msg)
}

// HDKG hashes the input to the "dkg" DST.
func (c Ciphersuite) HDKG(msg []byte) *group.Scalar {
	return c.hx(msg, []byte("dkg"))
}<|MERGE_RESOLUTION|>--- conflicted
+++ resolved
@@ -9,11 +9,6 @@
 package internal
 
 import (
-<<<<<<< HEAD
-	"math/big"
-
-=======
->>>>>>> 3fb825b6
 	"filippo.io/edwards25519"
 	group "github.com/bytemare/crypto"
 	"github.com/bytemare/hash"
@@ -27,61 +22,6 @@
 	Group         group.Group
 }
 
-<<<<<<< HEAD
-// Ed25519ScalarFrom64Bytes reduces the input modulo the Ed25119 prime order, and returns a corresponding scalar.
-func Ed25519ScalarFrom64Bytes(g group.Group, input []byte) *group.Scalar {
-	var s *edwards25519.Scalar
-	var err error
-
-	if len(input) < 64 {
-		wide := make([]byte, 64)
-		copy(wide, input)
-		input = wide
-	}
-
-	s, err = edwards25519.NewScalar().SetUniformBytes(input)
-	if err != nil {
-		panic(err)
-	}
-
-	scalar := g.NewScalar()
-	if err := scalar.Decode(s.Bytes()); err != nil {
-		panic(err)
-	}
-
-	return scalar
-}
-
-func (c Ciphersuite) hx(id byte, input, dst []byte) *group.Scalar {
-	var sc []byte
-
-	switch c.Group {
-	case group.Edwards25519Sha512:
-		var h []byte
-		if id == 2 {
-			h = c.Hash.Hash(input)
-		} else {
-			h = c.Hash.Hash(c.ContextString, dst, input)
-		}
-
-		return Ed25519ScalarFrom64Bytes(group.Edwards25519Sha512, h)
-	case group.Ristretto255Sha512:
-		h := c.Hash.Hash(c.ContextString, dst, input)
-		sc = ristretto255.NewScalar().FromUniformBytes(h).Encode(nil)
-	case group.P256Sha256: // NIST curves
-		order, ok := new(big.Int).SetString(c.Group.Order(), 10)
-		if !ok {
-			panic(nil)
-		}
-
-		sc = hash2curve.HashToFieldXMD(c.Hash.GetCryptoID(),
-			input,
-			append(c.ContextString, dst...),
-			1,
-			1,
-			48, order)[0].Bytes()
-
-=======
 func (c Ciphersuite) h1Ed25519(input []byte) *group.Scalar {
 	h := c.Hash.Hash(input)
 
@@ -114,7 +54,6 @@
 		}
 	case group.P256Sha256, group.Secp256k1:
 		sc = c.Group.HashToScalar(input, append(c.ContextString, dst...))
->>>>>>> 3fb825b6
 	default:
 		panic(ErrInvalidParameters)
 	}
@@ -124,26 +63,22 @@
 
 // H1 hashes the input and proves the "rho" DST.
 func (c Ciphersuite) H1(input []byte) *group.Scalar {
-	return c.hx(1, input, []byte("rho"))
+	return c.hx(input, []byte("rho"))
 }
 
 // H2 hashes the input and proves the "chal" DST.
 func (c Ciphersuite) H2(input []byte) *group.Scalar {
-<<<<<<< HEAD
-	return c.hx(2, input, []byte("chal"))
-=======
 	if c.Group == group.Edwards25519Sha512 {
 		// For compatibility with RFC8032 H2 doesn't use a domain separator.
 		return c.h1Ed25519(input)
 	}
 
 	return c.hx(input, []byte("chal"))
->>>>>>> 3fb825b6
 }
 
 // H3 hashes the input and proves the "nonce" DST.
 func (c Ciphersuite) H3(input []byte) *group.Scalar {
-	return c.hx(3, input, []byte("nonce"))
+	return c.hx(input, []byte("nonce"))
 }
 
 // H4 hashes the input and proves the "msg" DST.
