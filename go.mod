--- conflicted
+++ resolved
@@ -4,27 +4,15 @@
 
 require (
 	filippo.io/edwards25519 v1.0.0
-<<<<<<< HEAD
-	github.com/bytemare/crypto v0.4.1
-	github.com/bytemare/hash v0.1.3
-	github.com/bytemare/hash2curve v0.1.2
-=======
 	github.com/bytemare/crypto v0.5.1
 	github.com/bytemare/hash v0.1.5
 	github.com/bytemare/secret-sharing v0.1.0
->>>>>>> 3fb825b6
 	github.com/gtank/ristretto255 v0.1.2
 )
 
 require (
-<<<<<<< HEAD
-	filippo.io/nistec v0.0.0-20220825075812-a82cab4ea6f0 // indirect
-	golang.org/x/crypto v0.5.0 // indirect
-	golang.org/x/sys v0.4.0 // indirect
-=======
 	filippo.io/nistec v0.0.2 // indirect
 	github.com/bytemare/hash2curve v0.1.3 // indirect
 	golang.org/x/crypto v0.7.0 // indirect
 	golang.org/x/sys v0.6.0 // indirect
->>>>>>> 3fb825b6
 )